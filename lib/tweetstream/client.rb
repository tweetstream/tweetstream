--- conflicted
+++ resolved
@@ -285,27 +285,6 @@
 
       uri = method == :get ? build_uri(path, params) : build_uri(path)
 
-<<<<<<< HEAD
-      EventMachine.epoll
-      EventMachine.kqueue = EM.kqueue?
-      EventMachine::run {
-
-        if @on_interval_proc.is_a?(Proc)
-          timer = @on_interval_time || Configuration::DEFAULT_TIMER_INTERVAL
-          proc = @on_interval_proc
-          EM.add_periodic_timer(timer, &proc)
-        end
-
-        stream_params = {
-          :path       => uri,
-          :method     => method.to_s.upcase,
-          :user_agent => user_agent,
-          :on_inited  => inited_proc,
-          :filters    => params.delete(:track),
-          :params     => params,
-          :ssl        => true
-        }.merge(auth_params)
-=======
       stream_params = {
         :path       => uri,
         :method     => method.to_s.upcase,
@@ -315,9 +294,17 @@
         :params     => params,
         :ssl        => true
       }.merge(auth_params).merge(extra_stream_parameters)
->>>>>>> 40ce0003
+
+      EventMachine.epoll
+      EventMachine.kqueue = EM.kqueue?
 
       EventMachine::run {
+        if @on_interval_proc.is_a?(Proc)
+          timer = @on_interval_time || Configuration::DEFAULT_TIMER_INTERVAL
+          proc = @on_interval_proc
+          EM.add_periodic_timer(timer, &proc)
+        end
+
         @stream = Twitter::JSONStream.connect(stream_params)
         @stream.each_item do |item|
           begin
